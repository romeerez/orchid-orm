--- conflicted
+++ resolved
@@ -1107,12 +1107,8 @@
    * db.table.create(data).onConflictDoNothing();
    *
    * // single column:
-<<<<<<< HEAD
+   * // (this requires a composite primary key or unique index, see below)
    * db.table.create(data).onConflict('email').merge();
-=======
-   * // (this requires a composite primary key or unique index, see below)
-   * db.table.create(data).onConfict('email').merge();
->>>>>>> e08be9b7
    *
    * // array of columns:
    * db.table.create(data).onConflict(['email', 'name']).merge();
