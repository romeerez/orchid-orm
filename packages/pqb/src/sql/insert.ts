import { pushWhereStatementSql } from './where';
import { selectToSql } from './select';
import { ToSQLCtx, ToSQLQuery } from './to-sql';
import { InsertQueryDataObjectValues, QueryData } from './data';
import {
  addValue,
  DelayedRelationSelect,
  emptyArray,
  Expression,
  getFreeAlias,
  getPrimaryKeys,
  HookSelect,
  isExpression,
<<<<<<< HEAD
  isRelationQuery,
  MaybeArray,
=======
>>>>>>> f24674c9
  newDelayedRelationSelect,
  OrchidOrmInternalError,
  pushOrNewArray,
  pushQueryValueImmutable,
  RecordUnknown,
  SingleSqlItem,
  Sql,
<<<<<<< HEAD
=======
  TableHook,
  toArray,
>>>>>>> f24674c9
} from '../core';
import { getQueryAs } from '../common/utils';
import { Db } from '../query/db';
import { RawSQL } from './rawSql';
import { OnConflictTarget, SelectAsValue, SelectItem } from './types';
import { MAX_BINDING_PARAMS } from './constants';
import { _clone } from '../query/queryUtils';
import {
  getTopCteSize,
  setTopCteSize,
  composeCteSingleSql,
  moveMutativeQueryToCte,
} from '../query/cte/cte.sql';
import { Column } from '../columns/column';
import { addTableHook } from '../query/hooks/hooks.sql';
import { SubQueryForSql } from '../query/to-sql/sub-query-for-sql';
import { moveQueryToCte } from '../query/cte/move-mutative-query-to-cte-base.sql';

interface InsertSqlState {
  ctx: ToSQLCtx;
  q: ToSQLQuery;
  query: QueryData;
  quotedAs: string;
  isSubSql?: boolean;
  delayedRelationSelect?: DelayedRelationSelect;
  returningPos: number;
  insertSql: string;
  selectFromSql?: string;
}

interface InsertValuesSqlState extends InsertSqlState {
  valuesPrepend: string;
  valuesSql: string[];
  valuesAppend: string;
}

export const makeInsertSql = (
  ctx: ToSQLCtx,
  q: ToSQLQuery,
  query: QueryData,
  quotedAs: string,
  isSubSql?: boolean,
): Sql => {
  let { columns } = query;
  const { shape, hookCreateSet } = query;
  const QueryClass = ctx.qb.constructor as unknown as Db;

  let { insertFrom, queryColumnsCount, values } = query;

  let hookSetSql: string | undefined;
  if (hookCreateSet) {
    ({ hookSetSql, columns, insertFrom, queryColumnsCount, values } =
      processHookSet(
        ctx,
        q,
        values,
        hookCreateSet,
        columns,
        QueryClass,
        quotedAs,
      ));
  }

  const quotedColumns = columns.map(
    (column) => `"${shape[column]?.data.name || column}"`,
  );

  let runtimeDefaults: (() => unknown)[] | undefined;
  let runtimeDefaultColumns: string[] | undefined;
  if (q.internal.runtimeDefaultColumns) {
    runtimeDefaults = [];
    runtimeDefaultColumns = [];
    for (const key of q.internal.runtimeDefaultColumns) {
      if (!columns.includes(key)) {
        const column = shape[key];
        columns.push(key);
        quotedColumns.push(`"${column.data.name || key}"`);
        runtimeDefaults.push(column.data.runtimeDefault as () => unknown);
        runtimeDefaultColumns.push(key);
      }
    }
  }

  if (quotedColumns.length === 0) {
    const key = Object.keys(q.shape)[0];
    if (key) {
      const column = q.shape[key] as unknown as Column.Pick.Data;
      quotedColumns[0] = `"${column?.data.name || key}"`;

      // for `create({})` case: `{}` is transformed into `[[]]`,
      // we replace it with `[[undefined]]`, and it generates SQL `VALUES (DEFAULT)`
      if (Array.isArray(values) && Array.isArray(values[0])) {
        values = values.map(() => [undefined]);
      }
    }
  }

  // `insertWith` queries are applied only once, need to ignore if `ctx.hasNonSelect` is changed below.
  const hasNonSelect = ctx.hasNonSelect;

  const sqlState: InsertSqlState = {
    ctx,
    q,
    query,
    quotedAs,
    isSubSql,
    returningPos: 0,
    insertSql: `INSERT INTO ${quotedAs}${
      quotedColumns.length ? '(' + quotedColumns.join(', ') + ')' : ''
    }`,
  };
  ctx.sql.push(null as never, null as never);

<<<<<<< HEAD
  pushOnConflictSql(ctx, query, quotedAs, columns, quotedColumns);
=======
    // merge: undefined should also be handled by this `if`
    if ('merge' in query.onConflict) {
      let sql: string;

      const { merge } = query.onConflict;
      if (merge) {
        if (typeof merge === 'string') {
          const name = shape[merge]?.data.name || merge;
          sql = `DO UPDATE SET "${name}" = excluded."${name}"`;
        } else if ('except' in merge) {
          sql = mergeColumnsSql(columns, quotedColumns, target, [
            ...toArray(merge.except),
            ...(runtimeDefaultColumns || emptyArray),
          ]);
        } else {
          sql = `DO UPDATE SET ${merge.reduce((sql, item, i) => {
            const name = shape[item]?.data.name || item;
            return sql + (i ? ', ' : '') + `"${name}" = excluded."${name}"`;
          }, '')}`;
        }
      } else {
        sql = mergeColumnsSql(
          columns,
          quotedColumns,
          target,
          runtimeDefaultColumns,
        );
      }
>>>>>>> f24674c9

  const upsert = query.type === 'upsert';

  if (upsert || (insertFrom && !isRelationQuery(q)) || query.onConflict) {
    pushWhereStatementSql(ctx, q, query, quotedAs);
  }

  sqlState.delayedRelationSelect = q.q.selectRelation
    ? newDelayedRelationSelect(q)
    : undefined;

  sqlState.returningPos = ctx.sql.length;

  let insertManyFromValuesAs: string | undefined;
  if (insertFrom) {
    if (values.length < 2) {
      const q = insertFrom.clone();

      if (values[0]?.length) {
        pushQueryValueImmutable(
          q,
          'select',
          new RawSQL(
            encodeRow(
              ctx,
              ctx.values,
              QueryClass,
              values[0],
              runtimeDefaults,
              quotedAs,
            ),
          ),
        );
      }

      ctx.sql[1] = moveMutativeQueryToCte(ctx, q);
    } else {
      const { makeSelectList } = moveQueryToCte(
        ctx,
        insertFrom,
        getQueryAs(insertFrom),
      );

      const selectList = makeSelectList(true);

      insertManyFromValuesAs = query.insertValuesAs;
      selectList.push(
        ...columns.slice(queryColumnsCount || 0).map((key) => {
          const column = shape[key];
          return column
            ? `${insertManyFromValuesAs}."${column.data.name || key}"::${
                column.dataType
              }`
            : `${insertManyFromValuesAs}."${key}"`;
        }),
      );

      const queryAs = getQueryAs(insertFrom);
      sqlState.selectFromSql = ` SELECT ${selectList.join(
        ', ',
      )} FROM "${queryAs}",`;
    }
  }

  if (!insertFrom || insertManyFromValuesAs) {
    const valuesSqlState = sqlState as InsertValuesSqlState;
    valuesSqlState.valuesSql = [];
    valuesSqlState.valuesPrepend =
      (insertManyFromValuesAs ? '(' : '') + (upsert ? 'SELECT ' : 'VALUES ');
    valuesSqlState.valuesAppend = insertManyFromValuesAs
      ? `) ${insertManyFromValuesAs}(${quotedColumns
          .slice(queryColumnsCount || 0)
          .join(', ')})`
      : '';

    let ctxValues = ctx.values;
    const restValuesLen = ctxValues.length;
    let currentValuesLen = restValuesLen;
    let batch: SingleSqlItem[] | undefined;
    const { skipBatchCheck } = ctx;

    for (let i = 0; i < (values as InsertQueryDataObjectValues).length; i++) {
      const topCteSize = getTopCteSize(ctx);

      ctx.skipBatchCheck = true;

      let encodedRow = encodeRow(
        ctx,
        ctxValues,
        QueryClass,
        (values as InsertQueryDataObjectValues)[i],
        runtimeDefaults,
        quotedAs,
        hookSetSql,
      );
      ctx.skipBatchCheck = skipBatchCheck;

      if (!upsert) encodedRow = '(' + encodedRow + ')';

      if (ctxValues.length > MAX_BINDING_PARAMS) {
        if (ctxValues.length - currentValuesLen > MAX_BINDING_PARAMS) {
          throw new Error(
            `Too many parameters for a single insert row, max is ${MAX_BINDING_PARAMS}`,
          );
        }

        if (!skipBatchCheck) {
          setTopCteSize(ctx, topCteSize);

          // save current batch
          applySqlState(sqlState);

          ctxValues.length = currentValuesLen;

          batch = pushOrNewArray(batch, composeCteSingleSql(ctx));

          // reset sql and values for the next batch, repeat the last cycle
          ctx.topCtx.topCTE = undefined;
          ctxValues = ctx.values = [];
          valuesSqlState.valuesSql.length = 0;
          i--;
          continue;
        }
      }

      currentValuesLen = ctxValues.length;
      valuesSqlState.valuesSql.push(encodedRow);
    }

    if (batch) {
      if (hasNonSelect) {
        throw new OrchidOrmInternalError(
          q,
          `Cannot insert many records when having a non-select sub-query`,
        );
      }

      applySqlState(sqlState);

      batch.push(composeCteSingleSql(ctx));

      if (sqlState.delayedRelationSelect) {
        ctx.topCtx.delayedRelationSelect = sqlState.delayedRelationSelect;
      }

      return {
        batch,
      };
    }
  }

  applySqlState(sqlState);

  if (sqlState.delayedRelationSelect) {
    ctx.topCtx.delayedRelationSelect = sqlState.delayedRelationSelect;
  }

  return {
    text: ctx.sql.join(' '),
    values: ctx.values,
  };
};

const pushOnConflictSql = (
  ctx: ToSQLCtx,
  query: QueryData,
  quotedAs: string,
  columns: string[],
  quotedColumns: string[],
): void => {
  if (!query.onConflict) return;

  const { shape } = query;

  ctx.sql.push('ON CONFLICT');

  const { target } = query.onConflict;
  if (target) {
    if (typeof target === 'string') {
      ctx.sql.push(`("${shape[target]?.data.name || target}")`);
    } else if (Array.isArray(target)) {
      ctx.sql.push(
        `(${target.reduce(
          (sql, item, i) =>
            sql + (i ? ', ' : '') + `"${shape[item]?.data.name || item}"`,
          '',
        )})`,
      );
    } else if ('toSQL' in target) {
      ctx.sql.push(target.toSQL(ctx, quotedAs));
    } else {
      ctx.sql.push(`ON CONSTRAINT "${target.constraint}"`);
    }
  }

  // merge: undefined should also be handled by this `if`
  if ('merge' in query.onConflict) {
    let sql: string;

    const { merge } = query.onConflict;
    if (merge) {
      if (typeof merge === 'string') {
        const name = shape[merge]?.data.name || merge;
        sql = `DO UPDATE SET "${name}" = excluded."${name}"`;
      } else if ('except' in merge) {
        sql = mergeColumnsSql(columns, quotedColumns, target, merge.except);
      } else {
        sql = `DO UPDATE SET ${merge.reduce((sql, item, i) => {
          const name = shape[item]?.data.name || item;
          return sql + (i ? ', ' : '') + `"${name}" = excluded."${name}"`;
        }, '')}`;
      }
    } else {
      sql = mergeColumnsSql(columns, quotedColumns, target);
    }

    ctx.sql.push(sql);
  } else if (query.onConflict.set) {
    const { set } = query.onConflict;
    const arr: string[] = [];
    for (const key in set) {
      const val = set[key];
      const value = isExpression(val)
        ? val.toSQL(ctx, quotedAs)
        : addValue(ctx.values, val);

      arr.push(`"${shape[key]?.data.name || key}" = ${value}`);
    }

    ctx.sql.push('DO UPDATE SET', arr.join(', '));
  } else {
    ctx.sql.push('DO NOTHING');
  }
};

const applySqlState = (
  sqlState: InsertSqlState | InsertValuesSqlState,
): void => {
  const { ctx } = sqlState;

  const insertSql = sqlState.selectFromSql
    ? sqlState.insertSql + sqlState.selectFromSql
    : sqlState.insertSql;

  const wrapForCteHookAs =
    !sqlState.isSubSql &&
    ctx.cteHooks &&
    getFreeAlias(sqlState.query.withShapes, 'i');

  if ('valuesSql' in sqlState) {
    ctx.sql[1] =
      sqlState.valuesPrepend +
      sqlState.valuesSql.join(', ') +
      sqlState.valuesAppend;
  }

  const returning = makeReturningSql(
    ctx,
    sqlState.q,
    sqlState.query,
    sqlState.quotedAs,
    sqlState.delayedRelationSelect,
    'Create',
    undefined,
    true,
  );

  const addNull = !sqlState.isSubSql && sqlState.ctx.cteHooks?.hasSelect;

  if (returning) {
    ctx.sql[sqlState.returningPos] = 'RETURNING ' + returning;
  }

  ctx.sql[0] = insertSql;

  if (wrapForCteHookAs) {
    (sqlState.ctx.cteSqls ??= []).push(
      wrapForCteHookAs + ' AS (' + ctx.sql.join(' ') + ')',
    );

    ctx.sql = [`SELECT *${addNull ? ', NULL' : ''} FROM ${wrapForCteHookAs}`];
  }
};

const processHookSet = (
  ctx: ToSQLCtx,
  q: ToSQLQuery,
  values: InsertQueryDataObjectValues,
  hookCreateSet: RecordUnknown[],
  columns: string[],
  QueryClass: Db,
  quotedAs: string,
): {
  hookSetSql?: string | undefined;
  columns: string[];
  insertFrom?: SubQueryForSql;
  queryColumnsCount?: number;
  values: InsertQueryDataObjectValues;
} => {
  const hookSet: RecordUnknown = {};
  for (const item of hookCreateSet) {
    Object.assign(hookSet, item);
  }

  const addHookSetColumns = Object.keys(hookSet).filter(
    (key) => !columns.includes(key),
  );

  let insertFrom = q.q.insertFrom;
  if (insertFrom) {
    const newColumns = new Set<string>();
    const originalSelect = insertFrom.q.select;
    if (originalSelect) {
      insertFrom = _clone(insertFrom) as unknown as SubQueryForSql;
      const select: SelectItem[] = [];
      for (const s of originalSelect) {
        if (typeof s === 'string' && !hookSet[s]) {
          select.push(s);
          newColumns.add(s);
        } else if (typeof s === 'object' && 'selectAs' in s) {
          const filtered: SelectAsValue = {};
          for (const key in s.selectAs) {
            if (!hookSet[key]) {
              filtered[key] = s.selectAs[key];
              newColumns.add(key);
            }
          }
          select.push({ selectAs: filtered });
        }
      }
      insertFrom.q.select = select;
    }

    if (values.length) {
      const newValues: unknown[][] = [];

      const valuesColumnsSet = new Set<string>();
      values.forEach((originalRow, i) => {
        const valuesColumns = columns.slice(-originalRow.length);
        const row: unknown[] = [];
        newValues[i] = row;
        valuesColumns.forEach((c, i) => {
          if (!hookSet[c] && !newColumns.has(c)) {
            valuesColumnsSet.add(c);
            row.push(originalRow[i]);
          }
        });
      });

      for (const valueColumn of valuesColumnsSet) {
        newColumns.add(valueColumn);
      }

      values = newValues;
    } else {
      values = [[]];
    }

    columns.forEach((column) => {
      if (column in hookSet) {
        newColumns.add(column);

        const fromHook = {
          fromHook: encodeValue(
            ctx,
            ctx.values,
            QueryClass,
            hookSet[column],
            quotedAs,
          ),
        };

        for (const row of values) {
          row.push(fromHook);
        }
      }
    });

    const queryColumnsCount = insertFrom.q.select?.length;

    if (addHookSetColumns) {
      for (const key of addHookSetColumns) {
        for (const row of values) {
          row.push({
            fromHook: encodeValue(
              ctx,
              ctx.values,
              QueryClass,
              hookSet[key],
              quotedAs,
            ),
          });
        }
      }

      return {
        columns: [...newColumns, ...addHookSetColumns],
        insertFrom,
        queryColumnsCount,
        values,
      };
    }

    return { columns: [...newColumns], insertFrom, queryColumnsCount, values };
  }

  columns.forEach((column, i) => {
    if (column in hookSet) {
      const fromHook = {
        fromHook: encodeValue(
          ctx,
          ctx.values,
          QueryClass,
          hookSet[column],
          quotedAs,
        ),
      };
      for (const row of values as InsertQueryDataObjectValues) {
        row[i] = fromHook;
      }
    }
  });

  const hookSetSql = addHookSetColumns
    .map((key) =>
      encodeValue(
        ctx,
        ctx.values,
        QueryClass,
        (hookSet as RecordUnknown)[key],
        quotedAs,
      ),
    )
    .join(', ');

  return {
    hookSetSql,
    columns: addHookSetColumns ? [...columns, ...addHookSetColumns] : columns,
    values,
  };
};

const mergeColumnsSql = (
  columns: string[],
  quotedColumns: string[],
  target: OnConflictTarget | undefined,
  except?: string[],
): string => {
  const notExcluded: string[] = [];

  const exclude =
    typeof target === 'string'
      ? [target]
      : Array.isArray(target)
      ? [...target]
      : [];

  if (except) {
    if (typeof except === 'string') {
      exclude.push(except);
    } else {
      exclude.push(...except);
    }
  }

  for (let i = 0; i < columns.length; i++) {
    if (!exclude.includes(columns[i])) {
      notExcluded.push(quotedColumns[i]);
    }
  }

  return notExcluded.length
    ? `DO UPDATE SET ${notExcluded
        .map((column) => `${column} = excluded.${column}`)
        .join(', ')}`
    : // update whatever is the first column because DO NOTHING prevents RETURNING,
      // and we might want to return data from the insert
      `DO UPDATE SET ${quotedColumns[0]} = excluded.${quotedColumns[0]}`;
};

const encodeRow = (
  ctx: ToSQLCtx,
  values: unknown[],
  QueryClass: Db,
  row: unknown[],
  runtimeDefaults?: (() => unknown)[],
  quotedAs?: string,
  hookSetSql?: string,
) => {
  const arr = row.map((value) =>
    encodeValue(ctx, values, QueryClass, value, quotedAs),
  );

  if (runtimeDefaults) {
    for (const fn of runtimeDefaults) {
      arr.push(addValue(values, fn()));
    }
  }

  if (hookSetSql) arr.push(hookSetSql);

  return arr.join(', ');
};

const encodeValue = (
  ctx: ToSQLCtx,
  values: unknown[],
  QueryClass: Db,
  value: unknown,
  quotedAs?: string,
) => {
  if (value && typeof value === 'object') {
    if (value instanceof Expression) {
      return value.toSQL(ctx, quotedAs);
    } else if (value instanceof (QueryClass as never)) {
      return `(${moveMutativeQueryToCte(ctx, value as SubQueryForSql)})`;
    } else if ('fromHook' in value) {
      return value.fromHook as string;
    }
  }

  return value === undefined ? 'DEFAULT' : addValue(values, value);
};

type HookPurpose = 'Create' | 'Update' | 'Delete';

export const makeReturningSql = (
  ctx: ToSQLCtx,
  q: ToSQLQuery,
  data: QueryData,
  quotedAs: string,
  delayedRelationSelect: DelayedRelationSelect | undefined,
  hookPurpose?: HookPurpose,
  addHookPurpose?: HookPurpose,
  isSubSql?: boolean,
): string | undefined => {
  const hookSelect = hookPurpose && data[`after${hookPurpose}Select`];

  const { select } = data;
  if (!q.q.hookSelect && !hookSelect?.size && !select?.length && !hookPurpose) {
    const select = hookSelect && new Map();

    addTableHook(ctx, q, select && { select });

    return isSubSql && ctx.cteName ? 'NULL' : undefined;
  }

  const otherCTEHookSelect =
    addHookPurpose && data[`after${addHookPurpose}Select`];

  let tempSelect: HookSelect | undefined;
  if (
    q.q.hookSelect ||
    hookSelect ||
    otherCTEHookSelect ||
    q.q.selectRelation
  ) {
    tempSelect = new Map(q.q.hookSelect);

    if (hookSelect) {
      for (const column of hookSelect) {
        tempSelect.set(column, { select: column });
      }
    }

    if (otherCTEHookSelect) {
      for (const column of otherCTEHookSelect) {
        tempSelect.set(column, { select: column });
      }
    }

    if (q.q.selectRelation) {
      for (const column of getPrimaryKeys(q)) {
        tempSelect.set(column, { select: column });
      }
    }
  }

  let sql: string | undefined;
  if (tempSelect?.size || select?.length) {
    sql = selectToSql(
      ctx,
      q,
      data,
      quotedAs,
      tempSelect,
      isSubSql,
      undefined,
      undefined,
      delayedRelationSelect,
    );
  }

  const after = hookPurpose && data[`after${hookPurpose}`];
  const afterCommit = hookPurpose && data[`after${hookPurpose}Commit`];

  addTableHook(
    ctx,
    q,
    (tempSelect || after || afterCommit) && {
      select: tempSelect,
      after,
      afterCommit,
    },
  );

  return sql || (isSubSql && ctx.cteName ? 'NULL' : undefined);
};<|MERGE_RESOLUTION|>--- conflicted
+++ resolved
@@ -11,11 +11,7 @@
   getPrimaryKeys,
   HookSelect,
   isExpression,
-<<<<<<< HEAD
   isRelationQuery,
-  MaybeArray,
-=======
->>>>>>> f24674c9
   newDelayedRelationSelect,
   OrchidOrmInternalError,
   pushOrNewArray,
@@ -23,11 +19,7 @@
   RecordUnknown,
   SingleSqlItem,
   Sql,
-<<<<<<< HEAD
-=======
-  TableHook,
   toArray,
->>>>>>> f24674c9
 } from '../core';
 import { getQueryAs } from '../common/utils';
 import { Db } from '../query/db';
@@ -141,38 +133,7 @@
   };
   ctx.sql.push(null as never, null as never);
 
-<<<<<<< HEAD
   pushOnConflictSql(ctx, query, quotedAs, columns, quotedColumns);
-=======
-    // merge: undefined should also be handled by this `if`
-    if ('merge' in query.onConflict) {
-      let sql: string;
-
-      const { merge } = query.onConflict;
-      if (merge) {
-        if (typeof merge === 'string') {
-          const name = shape[merge]?.data.name || merge;
-          sql = `DO UPDATE SET "${name}" = excluded."${name}"`;
-        } else if ('except' in merge) {
-          sql = mergeColumnsSql(columns, quotedColumns, target, [
-            ...toArray(merge.except),
-            ...(runtimeDefaultColumns || emptyArray),
-          ]);
-        } else {
-          sql = `DO UPDATE SET ${merge.reduce((sql, item, i) => {
-            const name = shape[item]?.data.name || item;
-            return sql + (i ? ', ' : '') + `"${name}" = excluded."${name}"`;
-          }, '')}`;
-        }
-      } else {
-        sql = mergeColumnsSql(
-          columns,
-          quotedColumns,
-          target,
-          runtimeDefaultColumns,
-        );
-      }
->>>>>>> f24674c9
 
   const upsert = query.type === 'upsert';
 
@@ -342,6 +303,7 @@
   quotedAs: string,
   columns: string[],
   quotedColumns: string[],
+  runtimeDefaultColumns?: string[],
 ): void => {
   if (!query.onConflict) return;
 
@@ -378,7 +340,10 @@
         const name = shape[merge]?.data.name || merge;
         sql = `DO UPDATE SET "${name}" = excluded."${name}"`;
       } else if ('except' in merge) {
-        sql = mergeColumnsSql(columns, quotedColumns, target, merge.except);
+        sql = mergeColumnsSql(columns, quotedColumns, target, [
+          ...toArray(merge.except),
+          ...(runtimeDefaultColumns || emptyArray),
+        ]);
       } else {
         sql = `DO UPDATE SET ${merge.reduce((sql, item, i) => {
           const name = shape[item]?.data.name || item;
@@ -386,7 +351,12 @@
         }, '')}`;
       }
     } else {
-      sql = mergeColumnsSql(columns, quotedColumns, target);
+      sql = mergeColumnsSql(
+        columns,
+        quotedColumns,
+        target,
+        runtimeDefaultColumns,
+      );
     }
 
     ctx.sql.push(sql);
